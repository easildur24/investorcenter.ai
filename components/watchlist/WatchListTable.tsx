--- conflicted
+++ resolved
@@ -24,30 +24,6 @@
         {sign}{change.toFixed(2)} ({sign}{changePct.toFixed(2)}%)
       </span>
     );
-  };
-
-  const formatVolume = (volume?: number) => {
-    if (!volume) return '-';
-    if (volume >= 1e9) return `${(volume / 1e9).toFixed(2)}B`;
-    if (volume >= 1e6) return `${(volume / 1e6).toFixed(2)}M`;
-    if (volume >= 1e3) return `${(volume / 1e3).toFixed(2)}K`;
-    return volume.toLocaleString();
-  };
-
-  const formatMarketCap = (marketCap?: number) => {
-    if (!marketCap) return '-';
-    if (marketCap >= 1e12) return `$${(marketCap / 1e12).toFixed(2)}T`;
-    if (marketCap >= 1e9) return `$${(marketCap / 1e9).toFixed(2)}B`;
-    if (marketCap >= 1e6) return `$${(marketCap / 1e6).toFixed(2)}M`;
-    return `$${marketCap.toLocaleString()}`;
-  };
-
-  const getAssetBadge = (assetType: string, exchange: string) => {
-    const isCrypto = assetType.toLowerCase() === 'crypto' || assetType.toLowerCase() === 'cryptocurrency';
-    if (isCrypto) {
-      return <span className="inline-block px-2 py-1 text-xs font-semibold bg-purple-100 text-purple-800 rounded">CRYPTO</span>;
-    }
-    return <span className="inline-block px-2 py-1 text-xs font-semibold bg-gray-100 text-gray-700 rounded">{exchange}</span>;
   };
 
   // Check if price meets target conditions
@@ -80,17 +56,8 @@
           <tr>
             <th className="px-4 py-3 text-left text-sm font-semibold text-gray-900">Symbol</th>
             <th className="px-4 py-3 text-left text-sm font-semibold text-gray-900">Name</th>
-<<<<<<< HEAD
-            <th className="px-4 py-3 text-left text-sm font-semibold text-gray-900">Type</th>
-            <th className="px-4 py-3 text-right text-sm font-semibold text-gray-900">Price</th>
-            <th className="px-4 py-3 text-right text-sm font-semibold text-gray-900">Prev Close</th>
-            <th className="px-4 py-3 text-right text-sm font-semibold text-gray-900">Change</th>
-            <th className="px-4 py-3 text-right text-sm font-semibold text-gray-900">Volume</th>
-            <th className="px-4 py-3 text-right text-sm font-semibold text-gray-900">Market Cap</th>
-=======
             <th className="px-4 py-3 text-right text-sm font-semibold text-gray-900">Price</th>
             <th className="px-4 py-3 text-right text-sm font-semibold text-gray-900">Change</th>
->>>>>>> 93c19d6b
             <th className="px-4 py-3 text-right text-sm font-semibold text-gray-900">Target Buy</th>
             <th className="px-4 py-3 text-right text-sm font-semibold text-gray-900">Target Sell</th>
             <th className="px-4 py-3 text-center text-sm font-semibold text-gray-900">Alert</th>
@@ -108,34 +75,18 @@
                   </Link>
                 </td>
                 <td className="px-4 py-3 text-sm text-gray-900">{item.name}</td>
-<<<<<<< HEAD
-                <td className="px-4 py-3">{getAssetBadge(item.asset_type, item.exchange)}</td>
-                <td className="px-4 py-3 text-right font-medium text-gray-900">{formatPrice(item.current_price)}</td>
-                <td className="px-4 py-3 text-right text-sm text-gray-600">{formatPrice(item.prev_close)}</td>
-                <td className="px-4 py-3 text-right">{formatChange(item.price_change, item.price_change_pct)}</td>
-                <td className="px-4 py-3 text-right text-sm text-gray-900">{formatVolume(item.volume)}</td>
-                <td className="px-4 py-3 text-right text-sm text-gray-900">{formatMarketCap(item.market_cap)}</td>
-                <td className="px-4 py-3 text-right text-sm">
-                  {item.target_buy_price ? (
-                    <span className={alert?.type === 'buy' ? 'font-bold text-green-700' : 'text-gray-900'}>
-=======
                 <td className="px-4 py-3 text-right font-medium text-gray-900">{formatPrice(item.current_price)}</td>
                 <td className="px-4 py-3 text-right">{formatChange(item.price_change, item.price_change_pct)}</td>
                 <td className="px-4 py-3 text-right text-sm text-gray-700">
                   {item.target_buy_price ? (
                     <span className={alert?.type === 'buy' ? 'font-bold text-green-700' : 'text-gray-700'}>
->>>>>>> 93c19d6b
                       {formatPrice(item.target_buy_price)}
                     </span>
                   ) : '-'}
                 </td>
                 <td className="px-4 py-3 text-right text-sm text-gray-700">
                   {item.target_sell_price ? (
-<<<<<<< HEAD
-                    <span className={alert?.type === 'sell' ? 'font-bold text-blue-700' : 'text-gray-900'}>
-=======
                     <span className={alert?.type === 'sell' ? 'font-bold text-blue-700' : 'text-gray-700'}>
->>>>>>> 93c19d6b
                       {formatPrice(item.target_sell_price)}
                     </span>
                   ) : '-'}
